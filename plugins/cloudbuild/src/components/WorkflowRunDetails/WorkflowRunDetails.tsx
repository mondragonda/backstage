--- conflicted
+++ resolved
@@ -13,22 +13,6 @@
  * See the License for the specific language governing permissions and
  * limitations under the License.
  */
-
-<<<<<<< HEAD
-import {
-  Box,
-  LinearProgress,
-  makeStyles,
-  Paper,
-  Table,
-  TableBody,
-  TableCell,
-  TableContainer,
-  TableRow,
-  Typography,
-} from '@material-ui/core';
-=======
-import { Entity } from '@backstage/catalog-model';
 import Box from '@material-ui/core/Box';
 import LinearProgress from '@material-ui/core/LinearProgress';
 import Paper from '@material-ui/core/Paper';
@@ -39,7 +23,6 @@
 import TableRow from '@material-ui/core/TableRow';
 import Typography from '@material-ui/core/Typography';
 import { makeStyles } from '@material-ui/core/styles';
->>>>>>> 63a55441
 import ExternalLinkIcon from '@material-ui/icons/Launch';
 import qs from 'qs';
 import React from 'react';
