--- conflicted
+++ resolved
@@ -13,16 +13,11 @@
  * See the License for the specific language governing permissions and
  * limitations under the License.
  */
-<<<<<<< HEAD
 import React, { useEffect, useState } from 'react';
-import { Typography, Box, IconButton, Tooltip, Grid } from '@material-ui/core';
-=======
-import React from 'react';
 import Typography from '@material-ui/core/Typography';
 import Box from '@material-ui/core/Box';
 import IconButton from '@material-ui/core/IconButton';
 import Tooltip from '@material-ui/core/Tooltip';
->>>>>>> 63a55441
 import RetryIcon from '@material-ui/icons/Replay';
 import { useWorkflowRuns, WorkflowRun } from '../useWorkflowRuns';
 import { WorkflowRunStatus } from '../WorkflowRunStatus';
