{
  "name": "@backstage/plugin-techdocs",
  "description": "The Backstage plugin that renders technical documentation for your components",
  "version": "1.0.1-next.2",
  "main": "src/index.ts",
  "types": "src/index.ts",
  "license": "Apache-2.0",
  "private": false,
  "publishConfig": {
    "access": "public",
    "main": "dist/index.esm.js",
    "types": "dist/index.d.ts"
  },
  "backstage": {
    "role": "frontend-plugin"
  },
  "homepage": "https://backstage.io",
  "repository": {
    "type": "git",
    "url": "https://github.com/backstage/backstage",
    "directory": "plugins/techdocs"
  },
  "keywords": [
    "backstage",
    "techdocs"
  ],
  "scripts": {
    "build": "backstage-cli package build",
    "start": "backstage-cli package start",
    "lint": "backstage-cli package lint",
    "test": "backstage-cli package test",
    "diff": "backstage-cli plugin:diff",
    "prepack": "backstage-cli package prepack",
    "postpack": "backstage-cli package postpack",
    "clean": "backstage-cli package clean"
  },
  "dependencies": {
    "@backstage/catalog-model": "^1.0.1-next.1",
    "@backstage/config": "^1.0.0",
    "@backstage/core-components": "^0.9.3-next.1",
    "@backstage/core-app-api": "^1.0.1-next.0",
    "@backstage/core-plugin-api": "^1.0.0",
    "@backstage/errors": "^1.0.0",
    "@backstage/integration": "^1.1.0-next.1",
    "@backstage/integration-react": "^1.0.1-next.1",
    "@backstage/plugin-catalog-react": "^1.0.1-next.2",
<<<<<<< HEAD
    "@backstage/plugin-catalog": "^1.1.0-next.2",
    "@backstage/plugin-search": "^0.7.5-next.0",
    "@backstage/plugin-techdocs-react": "^0.0.0",
=======
    "@backstage/plugin-search-react": "^0.0.0",
>>>>>>> 4e745325
    "@backstage/theme": "^0.2.15",
    "@backstage/version-bridge": "^1.0.0",
    "@material-ui/core": "^4.12.2",
    "@material-ui/icons": "^4.9.1",
    "@material-ui/lab": "4.0.0-alpha.57",
    "@material-ui/styles": "^4.10.0",
    "dompurify": "^2.2.9",
    "event-source-polyfill": "^1.0.25",
    "git-url-parse": "^11.6.0",
    "jss": "~10.8.2",
    "lodash": "^4.17.21",
    "react-helmet": "6.1.0",
    "react-router": "6.0.0-beta.0",
    "react-router-dom": "6.0.0-beta.0",
    "react-text-truncate": "^0.18.0",
    "react-use": "^17.2.4"
  },
  "peerDependencies": {
    "@types/react": "^16.13.1 || ^17.0.0",
    "react": "^16.13.1 || ^17.0.0",
    "react-dom": "^16.13.1 || ^17.0.0"
  },
  "devDependencies": {
    "@backstage/cli": "^0.17.0-next.2",
    "@backstage/core-app-api": "^1.0.1-next.0",
    "@backstage/dev-utils": "^1.0.1-next.0",
    "@backstage/test-utils": "^1.0.1-next.1",
    "@testing-library/jest-dom": "^5.10.1",
    "@testing-library/react": "^12.1.3",
    "@testing-library/react-hooks": "^7.0.2",
    "@testing-library/user-event": "^14.0.0",
    "@types/event-source-polyfill": "^1.0.0",
    "@types/dompurify": "^2.2.2",
    "@types/jest": "^26.0.7",
    "@types/node": "^16.11.26",
    "canvas": "^2.6.1",
    "cross-fetch": "^3.1.5",
    "msw": "^0.35.0"
  },
  "files": [
    "dist",
    "config.d.ts"
  ],
  "configSchema": "config.d.ts"
}<|MERGE_RESOLUTION|>--- conflicted
+++ resolved
@@ -44,13 +44,8 @@
     "@backstage/integration": "^1.1.0-next.1",
     "@backstage/integration-react": "^1.0.1-next.1",
     "@backstage/plugin-catalog-react": "^1.0.1-next.2",
-<<<<<<< HEAD
-    "@backstage/plugin-catalog": "^1.1.0-next.2",
-    "@backstage/plugin-search": "^0.7.5-next.0",
+    "@backstage/plugin-search-react": "^0.0.0",
     "@backstage/plugin-techdocs-react": "^0.0.0",
-=======
-    "@backstage/plugin-search-react": "^0.0.0",
->>>>>>> 4e745325
     "@backstage/theme": "^0.2.15",
     "@backstage/version-bridge": "^1.0.0",
     "@material-ui/core": "^4.12.2",
