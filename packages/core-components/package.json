{
  "name": "@backstage/core-components",
<<<<<<< HEAD
  "version": "0.14.4",
  "description": "Core components used by Backstage plugins and apps",
=======
  "description": "Core components used by Backstage plugins and apps",
  "version": "0.14.6-next.1",
  "publishConfig": {
    "access": "public"
  },
>>>>>>> 32cc4e64
  "backstage": {
    "role": "web-library"
  },
  "publishConfig": {
    "access": "public"
  },
  "keywords": [
    "backstage"
  ],
  "homepage": "https://backstage.io",
  "repository": {
    "type": "git",
    "url": "https://github.com/backstage/backstage",
    "directory": "packages/core-components"
  },
  "license": "Apache-2.0",
  "sideEffects": false,
  "exports": {
    ".": "./src/index.ts",
    "./alpha": "./src/alpha.ts",
    "./testUtils": "./src/testUtils.ts",
    "./package.json": "./package.json"
  },
  "main": "src/index.ts",
  "types": "src/index.ts",
  "typesVersions": {
    "*": {
      "alpha": [
        "src/alpha.ts"
      ],
      "testUtils": [
        "src/testUtils.ts"
      ],
      "package.json": [
        "package.json"
      ]
    }
  },
  "files": [
    "dist",
    "config.d.ts"
  ],
  "scripts": {
    "build": "backstage-cli package build",
    "clean": "backstage-cli package clean",
    "lint": "backstage-cli package lint",
    "prepack": "backstage-cli package prepack",
    "postpack": "backstage-cli package postpack",
    "start": "backstage-cli package start",
    "test": "backstage-cli package test"
  },
  "dependencies": {
    "@backstage/config": "workspace:^",
    "@backstage/core-plugin-api": "workspace:^",
    "@backstage/errors": "workspace:^",
    "@backstage/theme": "workspace:^",
    "@backstage/version-bridge": "workspace:^",
    "@date-io/core": "^1.3.13",
    "@material-table/core": "^3.1.0",
    "@material-ui/core": "^4.12.2",
    "@material-ui/icons": "^4.9.1",
    "@material-ui/lab": "4.0.0-alpha.61",
    "@react-hookz/web": "^24.0.0",
    "@types/react": "^16.13.1 || ^17.0.0 || ^18.0.0",
    "@types/react-sparklines": "^1.7.0",
    "ansi-regex": "^6.0.1",
    "classnames": "^2.2.6",
    "d3-selection": "^3.0.0",
    "d3-shape": "^3.0.0",
    "d3-zoom": "^3.0.0",
    "dagre": "^0.8.5",
    "linkify-react": "4.1.3",
    "linkifyjs": "4.1.3",
    "lodash": "^4.17.21",
    "pluralize": "^8.0.0",
    "qs": "^6.9.4",
    "rc-progress": "3.5.1",
    "react-helmet": "6.1.0",
    "react-hook-form": "^7.12.2",
    "react-idle-timer": "5.7.2",
    "react-markdown": "^8.0.0",
    "react-sparklines": "^1.7.0",
    "react-syntax-highlighter": "^15.4.5",
    "react-use": "^17.3.2",
    "react-virtualized-auto-sizer": "^1.0.11",
    "react-window": "^1.8.6",
    "remark-gfm": "^3.0.1",
    "zen-observable": "^0.10.0",
    "zod": "^3.22.4"
  },
  "devDependencies": {
    "@backstage/app-defaults": "workspace:^",
    "@backstage/cli": "workspace:^",
    "@backstage/core-app-api": "workspace:^",
    "@backstage/test-utils": "workspace:^",
    "@testing-library/dom": "^10.0.0",
    "@testing-library/jest-dom": "^6.0.0",
    "@testing-library/react": "^15.0.0",
    "@testing-library/user-event": "^14.0.0",
    "@types/ansi-regex": "^5.0.0",
    "@types/classnames": "^2.2.9",
    "@types/d3-selection": "^3.0.1",
    "@types/d3-shape": "^3.0.1",
    "@types/d3-zoom": "^3.0.1",
    "@types/dagre": "^0.7.44",
    "@types/google-protobuf": "^3.7.2",
    "@types/react-helmet": "^6.1.0",
    "@types/react-syntax-highlighter": "^15.0.0",
    "@types/react-virtualized-auto-sizer": "^1.0.1",
    "@types/react-window": "^1.8.5",
    "@types/zen-observable": "^0.8.0",
    "cross-fetch": "^4.0.0",
    "history": "^5.0.0",
    "msw": "^1.0.0"
  },
  "peerDependencies": {
    "react": "^16.13.1 || ^17.0.0 || ^18.0.0",
    "react-dom": "^16.13.1 || ^17.0.0 || ^18.0.0",
    "react-router-dom": "6.0.0-beta.0 || ^6.3.0"
  },
  "configSchema": "config.d.ts"
}<|MERGE_RESOLUTION|>--- conflicted
+++ resolved
@@ -1,15 +1,10 @@
 {
   "name": "@backstage/core-components",
-<<<<<<< HEAD
-  "version": "0.14.4",
-  "description": "Core components used by Backstage plugins and apps",
-=======
   "description": "Core components used by Backstage plugins and apps",
   "version": "0.14.6-next.1",
   "publishConfig": {
     "access": "public"
   },
->>>>>>> 32cc4e64
   "backstage": {
     "role": "web-library"
   },
